from tqdm import tqdm
import argparse
import csv
import json
import time
from pathlib import Path
from tempfile import TemporaryDirectory
from torchmetrics import functional as metrics
from torchmetrics.classification import BinaryAccuracy, BinaryPrecision, BinaryRecall, BinaryF1Score
from collections import defaultdict, Counter


import numpy as np
import torch
import torch.nn as nn
from torch.utils.data import Dataset, DataLoader


feat_dims = {
    'vgg16': 4096,
    'resnet50': 2048,
}

class SWTDataset(Dataset):
<<<<<<< HEAD
    def __init__(self, feature_model, labels, vectors, allow_guids=[]):
        self.feature_model = feature_model
        self.feat_dim = feat_dims[feature_model]
        self.labels = labels
        self.vectors = vectors
=======
    def __init__(self, in_dir, feature_model, allow_guids=[], block_guids=[]):
        self.feature_model = feature_model
        self.feat_dim = 4096 if feature_model == 'vgg16' else 2048  # for now, there are only two models
        self.labels = []
        self.vectors = []
        if not allow_guids:
            # TODO (krim @ 10/10/23): implement whitelisting
            for j in Path(in_dir).glob('*.json'):
                guid = j.with_suffix("").name
                if guid not in block_guids:
                    feature_vecs = np.load(Path(in_dir) / f"{guid}.{feature_model}.npy")
                    labels = json.load(open(Path(in_dir) / f"{guid}.json"))
                    for i, vec in enumerate(feature_vecs):
                        l = int_encode(labels['frames'][i]['label'])
                        self.labels.append(int_encode(labels['frames'][i]['label']))
                        self.vectors.append(torch.from_numpy(vec))
>>>>>>> 40fca158

    def __len__(self):
        return len(self.labels)
    
    def __getitem__(self, i):
        return self.vectors[i], self.labels[i]


def get_guids(dir, block_guids=[]):
    # TODO (krim @ 10/10/23): implement whitelisting
    guids = []
    for j in Path(dir).glob('*.json'):
        guid = j.with_suffix("").name
        if guid not in block_guids:
            guids.append(guid)
    return guids


def int_encode(label):
    slate = ["S"]
    chyron = ["I", "N", "Y"]
    credit = ["C"]
    if label in slate:
        return 0
    elif label in chyron:
        return 1
    elif label in credit:
        return 2
    else:
        return 3


def get_net(dim=4096):
    return nn.Sequential(
        nn.Linear(dim, 128),
        nn.ReLU(),
        nn.Linear(128, 4),
        # nn.Softmax(dim=1)
    )


def split_dataset(indir, validation_guids, feature_model):
    train_vectors = []
    train_labels = []
    valid_vectors = []
    valid_labels = []
    for j in Path(indir).glob('*.json'):
        guid = j.with_suffix("").name
        feature_vecs = np.load(Path(indir) / f"{guid}.{feature_model}.npy")
        labels = json.load(open(Path(indir) / f"{guid}.json"))
        if guid in validation_guids:
            for i, vec in enumerate(feature_vecs):
                l = int_encode(labels['frames'][i]['label'])
                valid_labels.append(int_encode(labels['frames'][i]['label']))
                valid_vectors.append(torch.from_numpy(vec))   
        else:
             for i, vec in enumerate(feature_vecs):
                l = int_encode(labels['frames'][i]['label'])
                train_labels.append(int_encode(labels['frames'][i]['label']))
                train_vectors.append(torch.from_numpy(vec))
    train = SWTDataset(feature_model, train_labels, train_vectors)
    valid = SWTDataset(feature_model, valid_labels, valid_vectors)
    return train, valid


def k_fold_train(indir, k_fold, feature_model, whitelist, blacklist):
    guids = get_guids(indir, blacklist)
    p_scores = []
    r_scores = []
    f_scores = []
    for i in range(k_fold):
        validation_guids = {guids[i]}
        train, valid = split_dataset(indir, validation_guids, feature_model)
        train_loader = DataLoader(train, batch_size=40, shuffle=True)
        valid_loader = DataLoader(valid, batch_size=len(valid), shuffle=True)
        print(len(train), len(valid))
        loss = nn.CrossEntropyLoss(reduction="none")
        device = torch.device("cuda" if torch.cuda.is_available() else "cpu")
        print(f'training on {len(guids) - len(validation_guids)} videos, validating on {validation_guids}')
        model, p, r, f = train_model(get_net(train.feat_dim), train_loader, valid_loader, loss, device)
        p_scores.append(p)
        r_scores.append(r)
        f_scores.append(f)
    print_scores(p_scores, r_scores, f_scores)
    

def print_scores(p_scores, r_scores, f_scores):
    max = f_scores.index(max(f_scores))
    min = f_scores.index(min(f_scores))
    print("Highest p/r/f is")
    print(f'\tprecision = {p_scores[max]}')
    print(f'\trecall = {r_scores[max]}')
    print(f'\tf-1 = {f_scores[max]}')
    print("Lowest p/r/f is")
    print(f'\tprecision = {p_scores[max]}')
    print(f'\trecall = {r_scores[max]}')
    print(f'\tf-1 = {f_scores[max]}')
    print("Mean p/r/f is")
    print(f'\tprecision = {sum(p_scores)/len(p_scores)}')
    print(f'\trecall = {sum(r_scores)/len(r_scores)}')
    print(f'\tf-1 = {sum(f_scores)/len(f_scores)}')

def train_model(model, train_loader, valid_loader, loss_fn, device, num_epochs=25):
    since = time.time()
    optimizer = torch.optim.Adam(model.parameters(), lr=0.001)

    with TemporaryDirectory() as tempdir:
        best_model_params_path = Path(tempdir) / 'best_model_params.pt'

        torch.save(model.state_dict(), best_model_params_path)

        for num_epoch in tqdm(range(num_epochs)):
            # print(f'Epoch {epoch}/{num_epochs - 1}')
            # print('-' * 10)

            running_loss = 0.0

            for num_batch, (feats, labels) in enumerate(train_loader):
                feats.to(device)
                labels.to(device)

                with torch.set_grad_enabled(True):
                    optimizer.zero_grad()
                    outputs = model(feats)
                    _, preds = torch.max(outputs, 1)
                    loss = loss_fn(outputs, labels)
                    loss.sum().backward()
                    optimizer.step()
                    
                running_loss += loss.sum().item() * feats.size(0)
                if num_batch % 100 == 0:
                    print(f'Batch {num_batch} of {len(train_loader)}')
                    print(f'Loss: {loss.sum().item():.4f}')

            epoch_loss = running_loss / len(train_loader)
            for vfeats, vlabels in valid_loader:
                outputs = model(vfeats)
                _, preds = torch.max(outputs, 1)
            p = metrics.precision(preds, vlabels, 'multiclass', num_classes=4, average='macro')
            r = metrics.recall(preds, vlabels, 'multiclass', num_classes=4, average='macro')
            f = metrics.f1_score(preds, vlabels, 'multiclass', num_classes=4, average='macro')
            m = metrics.confusion_matrix(preds, vlabels, 'multiclass', num_classes=4)

            print(f'Loss: {epoch_loss:.4f} after {num_epoch+1} epochs')
            print(m)
            print("slate, chyron, credit, none")
        time_elapsed = time.time() - since
        print(f'Training complete in {time_elapsed // 60:.0f}m {time_elapsed % 60:.0f}s')

        export = True #TODO: deancahill 10/11/23 put this var in the run configuration
        if export:
            print("Exporting Data")
            export_data(predictions=preds, labels=vlabels, fname="results/oct11_results.csv", model_name=train_loader.dataset.dataset.feature_model)
                
        model.load_state_dict(torch.load(best_model_params_path))
        print()
    return model, p, r, f

def export_data(predictions, labels, fname, model_name="vgg16"):
    """Exports the data into a human readable format.
    
    @param: predictions - a list of predicted labels across validation instances
    @param: labels      - the list of potential labels
    @param: fname       - name of export file

    @return: class-based accuracy metrics for each label, organized into a csv.
    """
    
    label_metrics = defaultdict(dict)
    
    for i, label in enumerate(["slate", "chyron", "credit", "none"]):
        pred_labels = torch.where(predictions == i, 1, 0)
        true_labels = torch.where(labels == i, 1, 0)
        binary_acc = BinaryAccuracy()
        binary_prec = BinaryPrecision()
        binary_recall = BinaryRecall()
        binary_f1 = BinaryF1Score()
        label_metrics[label] = {"Model_Name": model_name,
                                "Label": label,
                                "Accuracy": binary_acc(pred_labels, true_labels).item(),
                                "Precision": binary_prec(pred_labels, true_labels).item(),
                                "Recall": binary_recall(pred_labels, true_labels).item(),
                                "F1-Score": binary_f1(pred_labels, true_labels).item()}
        
    with open(fname, 'a', encoding='utf8') as f:
        writer = csv.DictWriter(f, fieldnames=["Model_Name", "Label", "Accuracy", "Precision", "Recall", "F1-Score"])
        writer.writeheader()
        for label, metrics in label_metrics.items():
            writer.writerow(metrics)


            
            
if __name__ == "__main__":
    parser = argparse.ArgumentParser()
    parser.add_argument("indir", help="root directory containing the vectors and labels to train on")
    parser.add_argument("featuremodel", help="feature vectors to use for training", choices=['vgg16', 'resnet50'], default='vgg16')
    parser.add_argument("k_fold", help="the number of distinct dev sets to evaluate on", default=10)
    args = parser.parse_args()
<<<<<<< HEAD
    args.allow_guids = []
    args.block_guids = []
    k_fold_train(args.indir, args.k_fold, args.featuremodel, args.allow_guids, args.block_guids)
=======
    dataset = SWTDataset(args.indir, args.featuremodel)
    train(dataset)
>>>>>>> 40fca158
<|MERGE_RESOLUTION|>--- conflicted
+++ resolved
@@ -22,30 +22,11 @@
 }
 
 class SWTDataset(Dataset):
-<<<<<<< HEAD
     def __init__(self, feature_model, labels, vectors, allow_guids=[]):
         self.feature_model = feature_model
         self.feat_dim = feat_dims[feature_model]
         self.labels = labels
         self.vectors = vectors
-=======
-    def __init__(self, in_dir, feature_model, allow_guids=[], block_guids=[]):
-        self.feature_model = feature_model
-        self.feat_dim = 4096 if feature_model == 'vgg16' else 2048  # for now, there are only two models
-        self.labels = []
-        self.vectors = []
-        if not allow_guids:
-            # TODO (krim @ 10/10/23): implement whitelisting
-            for j in Path(in_dir).glob('*.json'):
-                guid = j.with_suffix("").name
-                if guid not in block_guids:
-                    feature_vecs = np.load(Path(in_dir) / f"{guid}.{feature_model}.npy")
-                    labels = json.load(open(Path(in_dir) / f"{guid}.json"))
-                    for i, vec in enumerate(feature_vecs):
-                        l = int_encode(labels['frames'][i]['label'])
-                        self.labels.append(int_encode(labels['frames'][i]['label']))
-                        self.vectors.append(torch.from_numpy(vec))
->>>>>>> 40fca158
 
     def __len__(self):
         return len(self.labels)
@@ -245,11 +226,6 @@
     parser.add_argument("featuremodel", help="feature vectors to use for training", choices=['vgg16', 'resnet50'], default='vgg16')
     parser.add_argument("k_fold", help="the number of distinct dev sets to evaluate on", default=10)
     args = parser.parse_args()
-<<<<<<< HEAD
     args.allow_guids = []
     args.block_guids = []
-    k_fold_train(args.indir, args.k_fold, args.featuremodel, args.allow_guids, args.block_guids)
-=======
-    dataset = SWTDataset(args.indir, args.featuremodel)
-    train(dataset)
->>>>>>> 40fca158
+    k_fold_train(args.indir, args.k_fold, args.featuremodel, args.allow_guids, args.block_guids)
import argparse
import csv
import json
import logging
import platform
import sys
import time
from collections import defaultdict
from pathlib import Path
from typing import List, IO

import numpy as np
import torch
import torch.nn as nn
import yaml
from torch import Tensor
from torch.utils.data import Dataset, DataLoader
from torchmetrics import functional as metrics
from torchmetrics.classification import BinaryAccuracy, BinaryPrecision, BinaryRecall, BinaryF1Score
from tqdm import tqdm

from modeling import data_ingestion

logging.basicConfig(
    level=logging.WARNING,
    format="%(asctime)s %(name)s %(levelname)-8s %(thread)d %(message)s",
    datefmt="%Y-%m-%d %H:%M:%S")
logger = logging.getLogger(__name__)
logger.setLevel(logging.INFO)

feat_dims = {}

# full typology from https://github.com/clamsproject/app-swt-detection/issues/1
FRAME_TYPES = ["B", "S", "S:H", "S:C", "S:D", "S:B", "S:G", "W", "L", "O",
               "M", "I", "N", "E", "P", "Y", "K", "G", "T", "F", "C", "R"]
RESULTS_DIR = Path(__file__).parent / f"results-{platform.node().split('.')[0]}"


class SWTDataset(Dataset):
    def __init__(self, feature_model, labels, vectors):
        self.feature_model = feature_model
        self.feat_dim = vectors[0].shape[0] if len(vectors) > 0 else None
        self.labels = labels
        self.vectors = vectors

    def __len__(self):
        return len(self.labels)

    def __getitem__(self, i):
        return self.vectors[i], self.labels[i]
    
    def has_data(self):
        return 0 < len(self.vectors) == len(self.labels)


def get_guids(data_dir):
    guids = []
    for j in Path(data_dir).glob('*.json'):
        guid = j.with_suffix("").name
        guids.append(guid)
    return guids


def pre_bin(label, specs):
    if specs is None or "pre" not in specs["bins"]:
        return int_encode(label)
    for i, bin in enumerate(specs["bins"]["pre"].values()):
        if label and label in bin:
            return i
    return len(specs["bins"]["pre"].keys())


def post_bin(label, specs):
    if specs is None:
        return int_encode(label)
    # If no post binning method, just return the label
    if "post" not in specs["bins"]:
        return label
    # If there was no pre-binning, use default int encoding
    if type(label) != str and "pre" not in specs["bins"]:
        if label >= len(FRAME_TYPES):
            return len(FRAME_TYPES)
        label_name = FRAME_TYPES[label]
    # Otherwise, get label name from pre-binning
    else:
        pre_bins = specs["bins"]["pre"].keys()
        if label >= len(pre_bins):
            return len(pre_bins)
        label_name = list(pre_bins)[label]
    
    for i, post_bin in enumerate(specs["bins"]["post"].values()):
        if label_name in post_bin:
            return i
    return len(specs["bins"]["post"].keys())


def load_config(config):
    if config is None:
        return None
    with open(config) as f:
        try:
            return(yaml.safe_load(f))
        except yaml.scanner.ScannerError:
            logger.error("Invalid config file. Using full label set.")
            return None
                

def int_encode(label):
    if not isinstance(label, str):
        return label
    if label in FRAME_TYPES:
        return FRAME_TYPES.index(label)
    else:
        return len(FRAME_TYPES)


def get_net(in_dim, n_labels, num_layers, dropout=0.0):
    dropouts = [dropout] * (num_layers - 1) if isinstance(dropout, (int, float)) else dropout
    if len(dropouts) + 1 != num_layers:
        raise ValueError("length of dropout must be equal to num_layers - 1")
    net = nn.Sequential()
    for i in range(1, num_layers):
        neurons = max(128 // i, n_labels)
        net.add_module(f"dropout{i}", nn.Dropout(p=dropouts[i - 1]))
        net.add_module(f"fc{i}", nn.Linear(in_dim, neurons))
        net.add_module(f"relu{i}", nn.ReLU())
        in_dim = neurons
    net.add_module("fc_out", nn.Linear(neurons, n_labels))
    # no softmax here since we're using CE loss which includes it
    # net.add_module(Softmax(dim=1))
    return net


def split_dataset(indir, train_guids, validation_guids, configs):
    train_vectors = []
    train_labels = []
    valid_vectors = []
    valid_labels = []
    if configs and 'bins' in configs and 'pre' in configs['bins']:
        pre_bin_size = len(configs['bins']['pre'].keys()) + 1
    else:
        pre_bin_size = len(FRAME_TYPES) + 1
    train_vnum = train_vimg = valid_vnum = valid_vimg = 0
<<<<<<< HEAD
    logger.warn(configs['positional_encoding'])
        
    extractor = data_ingestion.FeatureExtractor(
        dense_encoder_name=configs['backbone_name'],
        positional_encoder=configs['positional_encoding'],
        positional_unit=configs['unit_multiplier'] if configs and 'unit_multiplier' in configs else 3600000,
        positional_embedding_dim=configs['embedding_size'] if 'embedding_size' in configs else 512,
        # for now, hard-coding the longest video length in the annotated dataset 
        # $ for m in /llc_data/clams/swt-gbh/**/*.mp4; do printf "%s %s\n" "$(basename $m .mp4)" "$(ffmpeg -i $m 2>&1 | grep Duration: )"; done | sort -k 3 -r | head -n 1
        # cpb-aacip-259-4j09zf95	  Duration: 01:33:59.57, start: 0.000000, bitrate: 852 kb/s
        # 94 mins = 5640 secs = 5640000 ms
        max_input_length=5640000
    )
        
=======
    if configs and 'positional_encoding' in configs and configs['positional_encoding'] in ['sinusoidal-add', 'sinusoidal-concat']:
        # for now, hard-coding the longest video length in the annotated dataset 
        # $ for m in /llc_data/clams/swt-gbh/**/*.mp4; do printf "%s %s\n" "$(basename $m .mp4)" "$(ffmpeg -i $m 2>&1 | grep Duration: )"; done | sort -k 3 -r | head -n 1
        # cpb-aacip-259-4j09zf95	  Duration: 01:33:59.57, start: 0.000000, bitrate: 852 kb/s
        # 94 miins = 5640 secs = 5640000 ms
        logger.warning('POSITIONAL ENCODING IS EXPERIMENTAL')
        max_len = int(5640000 / unit)
        if max_len % 2 == 1:
            max_len += 1
        if configs['positional_encoding'] == 'sinusoidal-add':
            embedding_dim = feat_dims[configs['backbone_name']]
        elif 'embedding_size' in configs:
            embedding_dim = configs['embedding_size']
        else:
            embedding_dim = 512
        logger.info(f'creating positional encoding: {max_len} x {embedding_dim}')
        positional_encoding = create_sinusoidal_embeddings(max_len, embedding_dim)
>>>>>>> 37298632
    for j in Path(indir).glob('*.json'):
        guid = j.with_suffix("").name
        feature_vecs = np.load(Path(indir) / f"{guid}.{configs['backbone_name']}.npy")
        labels = json.load(open(Path(indir) / f"{guid}.json"))
        total_video_len = labels['duration']
        for i, vec in enumerate(feature_vecs):
            if not labels['frames'][i]['mod']:  # "transitional" frames
                valid_vimg += 1
                pre_binned_label = pre_bin(labels['frames'][i]['label'], configs)
                vector = torch.from_numpy(vec)
                position = labels['frames'][i]['curr_time']
                vector = extractor.encode_position(position, total_video_len, vector)
                if guid in validation_guids:
                    valid_vnum += 1
                    valid_vectors.append(vector)
                    valid_labels.append(pre_binned_label)
                elif guid in train_guids:
                    train_vnum += 1
                    train_vectors.append(vector)
                    train_labels.append(pre_binned_label)
    logger.info(f'train: {train_vnum} videos, {train_vimg} images, valid: {valid_vnum} videos, {valid_vimg} images')
    train = SWTDataset(configs['backbone_name'], train_labels, train_vectors)
    valid = SWTDataset(configs['backbone_name'], valid_labels, valid_vectors)
    return train, valid, pre_bin_size


def k_fold_train(indir, configs, train_id=time.strftime("%Y%m%d-%H%M%S")):
    # need to implement "whitelist"? 
    guids = get_guids(indir)
    configs = load_config(configs) if not isinstance(configs, dict) else configs
    backbone = configs['backbone_name']
    logger.info(f'Using config: {configs}')
    len_val = len(guids) // configs['num_splits']
    val_set_spec = []
    p_scores = []
    r_scores = []
    f_scores = []
    for i in range(0, configs['num_splits']):
        validation_guids = set(guids[i*len_val:(i+1)*len_val])
        train_guids = set(guids) - validation_guids
        for block in configs['block_guids_valid']:
            validation_guids.discard(block)
        for block in configs['block_guids_train']:
            train_guids.discard(block)
        logger.debug(f'After applied block lists:')
        logger.debug(f'train set: {train_guids}')
        logger.debug(f'dev set: {validation_guids}')
        train, valid, labelset_size = split_dataset(indir, train_guids, validation_guids, configs)
        # `train` and `valid` vectors DO contain positional encoding after `split_dataset`
        if not train.has_data() or not valid.has_data():
            logger.info(f"Skipping fold {i} due to lack of data")
            continue
        train_loader = DataLoader(train, batch_size=40, shuffle=True)
        valid_loader = DataLoader(valid, batch_size=len(valid), shuffle=True)
        loss = nn.CrossEntropyLoss(reduction="none")
        device = torch.device("cuda" if torch.cuda.is_available() else "cpu")
        logger.info(f'Split {i}: training on {len(train_guids)} videos, validating on {validation_guids}')
        export_csv_file = f"{RESULTS_DIR}/{backbone}.{train_id}.kfold_{i:03d}.csv"
        export_model_file = f"{RESULTS_DIR}/{backbone}.{train_id}.kfold_{i:03d}.pt"
        model, p, r, f = train_model(
                get_net(train.feat_dim, labelset_size, configs['num_layers'], configs['dropouts']), 
                loss, device, train_loader, valid_loader, configs, labelset_size,
                export_fname=export_csv_file)
        torch.save(model.state_dict(), export_model_file)
        val_set_spec.append(validation_guids)
        p_scores.append(p)
        r_scores.append(r)
        f_scores.append(f)
    if train_id:
        p = Path(f'{RESULTS_DIR}/{backbone}.{train_id}.kfold_results.txt')
        p.parent.mkdir(parents=True, exist_ok=True)
        export_f = open(p, 'w', encoding='utf8')
    else:
        export_f = sys.stdout
    export_kfold_results(val_set_spec, p_scores, r_scores, f_scores, out=export_f, **configs)
    export_config(configs, train_id, train.feat_dim)


<<<<<<< HEAD
def export_config(configs, train_id, feat_dim):
    model = configs["backbone_name"]
    in_dim = feat_dim
    num_layers = configs["num_layers"]
    dropout = configs["dropouts"]
    labels = get_valid_labels(configs)
    yaml_txt = f"'model_type': {model}\n'in_dim': {in_dim}\n'labels': {labels}\n'num_layers': {num_layers}\n'dropout': {dropout}"
    config_yaml = yaml.safe_load(yaml_txt)
    config_path = Path(f"{RESULTS_DIR}/{train_id}.config.yml")
=======
def export_config(configs: dict, train_id: str):
    backbone = configs["backbone_name"]
    config_path = Path(f"{RESULTS_DIR}", f"{backbone}.{train_id}.kfold_config.yml")
>>>>>>> 37298632
    config_path.parent.mkdir(parents=True, exist_ok=True)
    with open(config_path, 'w') as fh:
        for k, v in configs.items():
            fh.write(f'{k}: {v}\n\n')
        fh.write(f'labels: {get_valid_labels(configs)}\n\n')
        # TODO: keeping this for now because some other downstream code depends
        # on it, but remove this after the backbone refactoring is merged in
        fh.write(f'in_dim: {feat_dims[backbone]}\n\n')


def export_kfold_results(trial_specs, p_scores, r_scores, f_scores, out=sys.stdout, **train_spec):
    max_f1_idx = f_scores.index(max(f_scores))
    min_f1_idx = f_scores.index(min(f_scores))
    out.write(f'Highest f1 @ {max_f1_idx:03d}\n')
    out.write(f'\t{trial_specs[max_f1_idx]}\n')
    out.write(f'\tf-1 = {f_scores[max_f1_idx]}\n')
    out.write(f'\tprecision = {p_scores[max_f1_idx]}\n')
    out.write(f'\trecall = {r_scores[max_f1_idx]}\n')
    out.write(f'Lowest f1 @ {min_f1_idx:03d}\n')
    out.write(f'\t{trial_specs[min_f1_idx]}\n')
    out.write(f'\tf-1 = {f_scores[min_f1_idx]}\n')
    out.write(f'\tprecision = {p_scores[min_f1_idx]}\n')
    out.write(f'\trecall = {r_scores[min_f1_idx]}\n')
    out.write('Mean performance\n')
    out.write(f'\tf-1 = {sum(f_scores) / len(f_scores)}\n')
    out.write(f'\tprecision = {sum(p_scores) / len(p_scores)}\n')
    out.write(f'\trecall = {sum(r_scores) / len(r_scores)}\n')


def get_valid_labels(config):
    base = FRAME_TYPES
    if config and "post" in config["bins"]:
        base = list(config["bins"]["post"].keys())
    elif config and "pre" in config["bins"]:
        base = list(config["bins"]["pre"].keys()) 
    return base + ["other"]
    

def train_model(model, loss_fn, device, train_loader, valid_loader, configs, n_labels, export_fname=None):
    since = time.time()
    optimizer = torch.optim.Adam(model.parameters(), lr=0.001)

    for num_epoch in tqdm(range(configs['num_epochs'])):

        running_loss = 0.0

        model.train()
        for num_batch, (feats, labels) in enumerate(train_loader):
            feats.to(device)
            labels.to(device)

            with torch.set_grad_enabled(True):
                optimizer.zero_grad()
                outputs = model(feats)
                _, preds = torch.max(outputs, 1)
                loss = loss_fn(outputs, labels)
                loss.sum().backward()
                optimizer.step()

            running_loss += loss.sum().item() * feats.size(0)
            if num_batch % 100 == 0:
                logger.debug(f'Batch {num_batch} of {len(train_loader)}')
                logger.debug(f'Loss: {loss.sum().item():.4f}')

        epoch_loss = running_loss / len(train_loader)
        
        model.eval()
        for vfeats, vlabels in valid_loader:
            outputs = model(vfeats)
            _, preds = torch.max(outputs, 1)
            # post-binning
            preds = torch.from_numpy(np.vectorize(post_bin)(preds, configs))
            vlabels = torch.from_numpy(np.vectorize(post_bin)(vlabels, configs))
        p = metrics.precision(preds, vlabels, 'multiclass', num_classes=n_labels, average='macro')
        r = metrics.recall(preds, vlabels, 'multiclass', num_classes=n_labels, average='macro')
        f = metrics.f1_score(preds, vlabels, 'multiclass', num_classes=n_labels, average='macro')
        # m = metrics.confusion_matrix(preds, vlabels, 'multiclass', num_classes=n_labels)

        valid_classes = get_valid_labels(configs)

        logger.debug(f'Loss: {epoch_loss:.4f} after {num_epoch+1} epochs')
    time_elapsed = time.time() - since
    logger.info(f'Training complete in {time_elapsed // 60:.0f}m {time_elapsed % 60:.0f}s')

    if not export_fname:
        export_f = sys.stdout
    else:
        path = Path(export_fname)
        path.parent.mkdir(parents=True, exist_ok=True)
        export_f = open(path, 'w', encoding='utf8')
    export_train_result(out=export_f, predictions=preds, labels=vlabels, labelset=valid_classes, model_name=train_loader.dataset.feature_model)
    logger.info(f"Exported to {export_f.name}")
            
    return model, p, r, f


def export_train_result(out: IO, predictions: Tensor, labels: Tensor, labelset: List[str], model_name: str):
    """Exports the data into a human readable format.
    
    @param: predictions - a list of predicted labels across validation instances
    @param: labels      - the list of potential labels
    @param: fname       - name of export file

    @return: class-based accuracy metrics for each label, organized into a csv.
    """

    label_metrics = defaultdict(dict)

    for i, label in enumerate(labelset):
        pred_labels = torch.where(predictions == i, 1, 0)
        true_labels = torch.where(labels == i, 1, 0)
        binary_acc = BinaryAccuracy()
        binary_prec = BinaryPrecision()
        binary_recall = BinaryRecall()
        binary_f1 = BinaryF1Score()
        label_metrics[label] = {"Model_Name": model_name,
                                "Label": label,
                                "Accuracy": binary_acc(pred_labels, true_labels).item(),
                                "Precision": binary_prec(pred_labels, true_labels).item(),
                                "Recall": binary_recall(pred_labels, true_labels).item(),
                                "F1-Score": binary_f1(pred_labels, true_labels).item()}
        
    writer = csv.DictWriter(out, fieldnames=["Model_Name", "Label", "Accuracy", "Precision", "Recall", "F1-Score"])
    writer.writeheader()
    for label, metrics in label_metrics.items():
        writer.writerow(metrics)


if __name__ == "__main__":

    parser = argparse.ArgumentParser()
    parser.add_argument("indir", help="root directory containing the vectors and labels to train on")
    parser.add_argument("-c", "--config", help="the YAML config file specifying binning strategy", default=None)
    # Added because I wanted to be able to overrule the RESULTS_DIR with a parameter,
    # but commented out because I haven't finished that yet. (MV)
    # parser.add_argument("-r", "--results", metavar="DIR", help="the results directory")
    args = parser.parse_args()

    if args.config:
        k_fold_train(indir=args.indir, configs=args.config, train_id=time.strftime("%Y%m%d-%H%M%S"))
    else:
        import gridsearch
        for config in gridsearch.configs:
            k_fold_train(indir=args.indir, configs=config, train_id=time.strftime("%Y%m%d-%H%M%S"))<|MERGE_RESOLUTION|>--- conflicted
+++ resolved
@@ -141,7 +141,6 @@
     else:
         pre_bin_size = len(FRAME_TYPES) + 1
     train_vnum = train_vimg = valid_vnum = valid_vimg = 0
-<<<<<<< HEAD
     logger.warn(configs['positional_encoding'])
         
     extractor = data_ingestion.FeatureExtractor(
@@ -156,25 +155,6 @@
         max_input_length=5640000
     )
         
-=======
-    if configs and 'positional_encoding' in configs and configs['positional_encoding'] in ['sinusoidal-add', 'sinusoidal-concat']:
-        # for now, hard-coding the longest video length in the annotated dataset 
-        # $ for m in /llc_data/clams/swt-gbh/**/*.mp4; do printf "%s %s\n" "$(basename $m .mp4)" "$(ffmpeg -i $m 2>&1 | grep Duration: )"; done | sort -k 3 -r | head -n 1
-        # cpb-aacip-259-4j09zf95	  Duration: 01:33:59.57, start: 0.000000, bitrate: 852 kb/s
-        # 94 miins = 5640 secs = 5640000 ms
-        logger.warning('POSITIONAL ENCODING IS EXPERIMENTAL')
-        max_len = int(5640000 / unit)
-        if max_len % 2 == 1:
-            max_len += 1
-        if configs['positional_encoding'] == 'sinusoidal-add':
-            embedding_dim = feat_dims[configs['backbone_name']]
-        elif 'embedding_size' in configs:
-            embedding_dim = configs['embedding_size']
-        else:
-            embedding_dim = 512
-        logger.info(f'creating positional encoding: {max_len} x {embedding_dim}')
-        positional_encoding = create_sinusoidal_embeddings(max_len, embedding_dim)
->>>>>>> 37298632
     for j in Path(indir).glob('*.json'):
         guid = j.with_suffix("").name
         feature_vecs = np.load(Path(indir) / f"{guid}.{configs['backbone_name']}.npy")
@@ -253,21 +233,9 @@
     export_config(configs, train_id, train.feat_dim)
 
 
-<<<<<<< HEAD
-def export_config(configs, train_id, feat_dim):
-    model = configs["backbone_name"]
-    in_dim = feat_dim
-    num_layers = configs["num_layers"]
-    dropout = configs["dropouts"]
-    labels = get_valid_labels(configs)
-    yaml_txt = f"'model_type': {model}\n'in_dim': {in_dim}\n'labels': {labels}\n'num_layers': {num_layers}\n'dropout': {dropout}"
-    config_yaml = yaml.safe_load(yaml_txt)
-    config_path = Path(f"{RESULTS_DIR}/{train_id}.config.yml")
-=======
-def export_config(configs: dict, train_id: str):
+def export_config(configs: dict, train_id: str, feat_dim):
     backbone = configs["backbone_name"]
     config_path = Path(f"{RESULTS_DIR}", f"{backbone}.{train_id}.kfold_config.yml")
->>>>>>> 37298632
     config_path.parent.mkdir(parents=True, exist_ok=True)
     with open(config_path, 'w') as fh:
         for k, v in configs.items():
@@ -275,7 +243,7 @@
         fh.write(f'labels: {get_valid_labels(configs)}\n\n')
         # TODO: keeping this for now because some other downstream code depends
         # on it, but remove this after the backbone refactoring is merged in
-        fh.write(f'in_dim: {feat_dims[backbone]}\n\n')
+        fh.write(f'in_dim: {feat_dim}\n\n')
 
 
 def export_kfold_results(trial_specs, p_scores, r_scores, f_scores, out=sys.stdout, **train_spec):

--- conflicted
+++ resolved
@@ -6,10 +6,7 @@
 from collections import defaultdict
 from pathlib import Path
 from tempfile import TemporaryDirectory
-<<<<<<< HEAD
-=======
 import logging
->>>>>>> 8cb8ed44
 
 import numpy as np
 import torch
@@ -18,8 +15,6 @@
 from torchmetrics import functional as metrics
 from torchmetrics.classification import BinaryAccuracy, BinaryPrecision, BinaryRecall, BinaryF1Score
 from tqdm import tqdm
-<<<<<<< HEAD
-=======
 
 logging.basicConfig(
     level=logging.WARNING,
@@ -27,7 +22,6 @@
     datefmt="%Y-%m-%d %H:%M:%S")
 logger = logging.getLogger(__name__)
 logger.setLevel(logging.INFO)
->>>>>>> 8cb8ed44
 
 feat_dims = {
     "convnext_base": 1024,
@@ -111,20 +105,13 @@
         if guid in validation_guids:
             valid_vnum += 1
             for i, vec in enumerate(feature_vecs):
-<<<<<<< HEAD
                 valid_vimg += 1
                 valid_labels.append(int_encode(labels['frames'][i]['label']))
                 valid_vectors.append(torch.from_numpy(vec))
-        else:
+        elif guid in train_guids:
             train_vnum += 1
             for i, vec in enumerate(feature_vecs):
                 train_vimg += 1
-=======
-                valid_labels.append(int_encode(labels['frames'][i]['label']))
-                valid_vectors.append(torch.from_numpy(vec))   
-        elif guid in train_guids:
-            for i, vec in enumerate(feature_vecs):
->>>>>>> 8cb8ed44
                 train_labels.append(int_encode(labels['frames'][i]['label']))
                 train_vectors.append(torch.from_numpy(vec))
     print(f'train: {train_vnum} videos, {train_vimg} images, valid: {valid_vnum} videos, {valid_vimg} images')
@@ -171,23 +158,6 @@
 def print_scores(trial_specs, p_scores, r_scores, f_scores, out=sys.stdout):
     max_f1_idx = f_scores.index(max(f_scores))
     min_f1_idx = f_scores.index(min(f_scores))
-<<<<<<< HEAD
-    print(f"Highest f1 @ {trial_specs[max_f1_idx]}")
-    print(f'\tf-1 = {f_scores[max_f1_idx]}')
-    print(f'\tprecision = {p_scores[max_f1_idx]}')
-    print(f'\trecall = {r_scores[max_f1_idx]}')
-    print(f"Lowest f1 @ {trial_specs[min_f1_idx]}")
-    print(f'\tf-1 = {f_scores[min_f1_idx]}')
-    print(f'\tprecision = {p_scores[min_f1_idx]}')
-    print(f'\trecall = {r_scores[min_f1_idx]}')
-    print("Mean performance")
-    print(f'\tf-1 = {sum(f_scores) / len(f_scores)}')
-    print(f'\tprecision = {sum(p_scores) / len(p_scores)}')
-    print(f'\trecall = {sum(r_scores) / len(r_scores)}')
-
-
-def train_model(model, train_loader, valid_loader, loss_fn, device, num_epochs=2):
-=======
     out.write(f'Highest f1 @ {trial_specs[max_f1_idx]}\n')
     out.write(f'\tf-1 = {f_scores[max_f1_idx]}\n')
     out.write(f'\tprecision = {p_scores[max_f1_idx]}\n')
@@ -197,13 +167,12 @@
     out.write(f'\tprecision = {p_scores[min_f1_idx]}\n')
     out.write(f'\trecall = {r_scores[min_f1_idx]}\n')
     out.write('Mean performance\n')
-    out.write(f'\tf-1 = {sum(f_scores)/len(f_scores)}\n')
-    out.write(f'\tprecision = {sum(p_scores)/len(p_scores)}\n')
-    out.write(f'\trecall = {sum(r_scores)/len(r_scores)}\n')
+    out.write(f'\tf-1 = {sum(f_scores) / len(f_scores)}\n')
+    out.write(f'\tprecision = {sum(p_scores) / len(p_scores)}\n')
+    out.write(f'\trecall = {sum(r_scores) / len(r_scores)}\n')
 
 
 def train_model(model, train_loader, valid_loader, loss_fn, device, num_epochs=2, export_fname=None):
->>>>>>> 8cb8ed44
     since = time.time()
     optimizer = torch.optim.Adam(model.parameters(), lr=0.001)
 
@@ -242,24 +211,10 @@
             f = metrics.f1_score(preds, vlabels, 'multiclass', num_classes=4, average='macro')
             # m = metrics.confusion_matrix(preds, vlabels, 'multiclass', num_classes=4)
 
-<<<<<<< HEAD
-            print(f'Loss: {epoch_loss:.4f} after {num_epoch + 1} epochs')
-            print(m)
-            print("slate, chyron, credit, none")
-=======
             logger.debug(f'Loss: {epoch_loss:.4f} after {num_epoch+1} epochs')
->>>>>>> 8cb8ed44
         time_elapsed = time.time() - since
         logger.info(f'Training complete in {time_elapsed // 60:.0f}m {time_elapsed % 60:.0f}s')
 
-<<<<<<< HEAD
-        export = True  # TODO: deancahill 10/11/23 put this var in the run configuration
-        if export:
-            print("Exporting Data")
-            export_data(predictions=preds, labels=vlabels, fname="results/oct11_results.csv",
-                        model_name=train_loader.dataset.feature_model)
-
-=======
         timestamp = time.strftime("%Y%m%d-%H%M%S")
         if export_fname is None:
             export_f = sys.stdout
@@ -270,7 +225,6 @@
         export_result(out=export_f, predictions=preds, labels=vlabels, model_name=train_loader.dataset.feature_model)
         logger.info(f"Exported to {export_f.name}")
                 
->>>>>>> 8cb8ed44
         model.load_state_dict(torch.load(best_model_params_path))
     return model, p, r, f
 
@@ -300,33 +254,18 @@
                                 "Precision": binary_prec(pred_labels, true_labels).item(),
                                 "Recall": binary_recall(pred_labels, true_labels).item(),
                                 "F1-Score": binary_f1(pred_labels, true_labels).item()}
-<<<<<<< HEAD
-
-    with open(fname, 'a', encoding='utf8') as f:
-        writer = csv.DictWriter(f, fieldnames=["Model_Name", "Label", "Accuracy", "Precision", "Recall", "F1-Score"])
-        writer.writeheader()
-        for label, metrics in label_metrics.items():
-            writer.writerow(metrics)
-=======
         
     writer = csv.DictWriter(out, fieldnames=["Model_Name", "Label", "Accuracy", "Precision", "Recall", "F1-Score"])
     writer.writeheader()
     for label, metrics in label_metrics.items():
         writer.writerow(metrics)
->>>>>>> 8cb8ed44
 
 
 if __name__ == "__main__":
     parser = argparse.ArgumentParser()
     parser.add_argument("indir", help="root directory containing the vectors and labels to train on")
-<<<<<<< HEAD
-    parser.add_argument("featuremodel", help="feature vectors to use for training", choices=['vgg16', 'resnet50'],
-                        default='vgg16')
-    parser.add_argument("k_fold", help="the number of distinct dev sets to evaluate on", default=10)
-=======
     parser.add_argument("featuremodel", help="feature vectors to use for training", choices=['vgg16', 'resnet50'], default='vgg16')
     parser.add_argument("k_fold", help="k (interger), the number of distinct dev splits to evaluate on", default=10)
->>>>>>> 8cb8ed44
     args = parser.parse_args()
     args.allow_guids = []
     args.block_guids = []

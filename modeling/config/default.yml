--- conflicted
+++ resolved
@@ -26,12 +26,8 @@
     "cpb-aacip-512-3f4kk9534t",
   ]
 num_layers: 3
-<<<<<<< HEAD
 positional_encoding: "fractional"
-dropouts: 0.2
-=======
 dropouts: 0.1
->>>>>>> ce59b294
 bins:
   pre:
     slate:

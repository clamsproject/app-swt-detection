# Make sure clams-python version is explicitly specified, at least the lower bound
<<<<<<< HEAD
clams-python==1.3.3
=======
clams-python==1.3.2
mmif-python[cv]
>>>>>>> 55468b54
torch==2.*
torchvision
huggingface_hub
transformers
opencv-python
pyyaml
av==10.*<|MERGE_RESOLUTION|>--- conflicted
+++ resolved
@@ -1,10 +1,6 @@
 # Make sure clams-python version is explicitly specified, at least the lower bound
-<<<<<<< HEAD
 clams-python==1.3.3
-=======
-clams-python==1.3.2
 mmif-python[cv]
->>>>>>> 55468b54
 torch==2.*
 torchvision
 huggingface_hub

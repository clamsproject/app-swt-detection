--- conflicted
+++ resolved
@@ -30,15 +30,10 @@
     labelMap = [
         "B:bars",
         "S:slate",
+        "I:chyron", "N:chyron", "Y:chyron",
+        "C:credits", "R:credits",
         "W:other_opening", "L:other_opening", "O:other_opening", "M:other_opening",
-        "I:chyron", "N:chyron", "Y:chyron",
-<<<<<<< HEAD
-        "C:credits", "R:credits",
-        "E:other_text", "K:other_text", "G:other_text", "T:other_text", "F:other_text" ]
-=======
-        "C:credit", "R:credit",
         "E:other_text", "K:other_text", "G:other_text", "T:other_text", "F:other_text"]
->>>>>>> 9a000e80
 
     metadata = AppMetadata(
         name="Scenes-with-text Detection",
